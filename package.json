{
  "name": "synapse-contracts",
  "version": "1.0.0",
  "description": "",
  "main": "index.js",
  "scripts": {
    "test": "hardhat test --parallel",
    "build": "hardhat compile && npm run build-go",
    "build-go": "sol-merger \"./contracts/bridge/*.sol\" ./build --export-plugin SPDXLicenseRemovePlugin && sol-merger \"./contracts/bridge/wrappers/*.sol\" ./build --export-plugin SPDXLicenseRemovePlugin && sol-merger \"./contracts/bridge/testing/*.sol\" ./build --export-plugin SPDXLicenseRemovePlugin && sol-merger \"./contracts/amm/*.sol\" ./build --export-plugin SPDXLicenseRemovePlugin && sol-merger \"./contracts/amm/meta/*.sol\" ./build --export-plugin SPDXLicenseRemovePlugin && sol-merger \"./contracts/messaging/*.sol\" ./build --export-plugin SPDXLicenseRemovePlugin && sol-merger \"./contracts/messaging/apps/*.sol\" ./build --export-plugin SPDXLicenseRemovePlugin",
    "post-install": "build-go",
    "test:coverage": "cross-env NODE_OPTIONS=\"--max-old-space-size=8192\" hardhat coverage",
    "prepublishOnly": "npm run build",
    "lint": "npm run prettier && solhint -c .solhint.json contracts/**/*.sol test/**/*.sol",
    "prettier": "prettier --write test/**/*.ts contracts/**/*.sol test/**/*.sol",
    "hardhat:clean": "hardhat clean",
    "prepare": "husky install"
  },
  "repository": {
    "type": "git",
    "url": "git+https://github.com/synapsecns/synapse-contracts.git"
  },
  "author": "",
  "license": "ISC",
  "bugs": {
    "url": "https://github.com/synapsecns/synapse-contracts/issues"
  },
  "homepage": "https://github.com/synapsecns/synapse-contracts#readme",
  "dependencies": {
    "@codechecks/client": "^0.1.10",
    "@eth-optimism/smock": "^1.1.4",
    "@ethersproject/hardware-wallets": "^5.3.0",
    "@nomiclabs/ethereumjs-vm": "^4.2.2",
    "@openzeppelin/contracts": "3.4.1",
<<<<<<< HEAD
    "@openzeppelin/contracts-4.3.1": "npm:@openzeppelin/contracts@4.3.1",
    "@openzeppelin/contracts-4.3.1-upgradeable": "npm:@openzeppelin/contracts-upgradeable@4.3.1",
    "@openzeppelin/contracts-4.5.0": "npm:@openzeppelin/contracts@4.5.0",
    "@openzeppelin/contracts-4.5.0-upgradeable": "npm:@openzeppelin/contracts-upgradeable@4.5.0",
    "@openzeppelin/contracts-4.6.0-upgradeable": "npm:@openzeppelin/contracts-upgradeable@4.6.0-rc.0",
=======
    "@openzeppelin/contracts-4.3.1": "npm:@openzeppelin/contracts@^4.3.1",
    "@openzeppelin/contracts-4.5.0": "npm:@openzeppelin/contracts@^4.5.0",
>>>>>>> efa7adb9
    "@openzeppelin/contracts-upgradeable": "^3.4.1",
    "@openzeppelin/contracts-upgradeable-4.5.0": "npm:@openzeppelin/contracts-upgradeable@^4.5.0",
    "@tenderly/hardhat-tenderly": "^1.0.12",
    "dotenv": "^10.0.0",
    "e": "^0.2.0",
    "ethereumjs-wallet": "^1.0.2",
    "hardhat-typechain": "^0.3.5",
    "lodash": "^4.17.21",
    "solium": "^1.2.5",
    "synthetix": "2.45.2"
  },
  "devDependencies": {
    "@boringcrypto/boring-solidity": "boringcrypto/BoringSolidity#e06e943",
    "@eth-optimism/hardhat-ovm": "^0.2.4",
    "@faker-js/faker": "^6.0.0-alpha.7",
    "@nomiclabs/hardhat-ethers": "^2.0.2",
    "@nomiclabs/hardhat-etherscan": "^2.1.2",
    "@nomiclabs/hardhat-waffle": "^2.0.1",
    "@nomiclabs/hardhat-web3": "^2.0.0",
    "@openzeppelin/hardhat-upgrades": "^1.17.0",
    "@primitivefi/hardhat-dodoc": "^0.2.3",
    "@stdlib/time-now": "^0.0.8",
    "@typechain/ethers-v5": "^7.0.0",
    "@typechain/hardhat": "^2.0.1",
    "@types/chai": "^4.2.18",
    "@types/lodash": "^4.14.179",
    "@types/mocha": "^9.1.1",
    "@typescript-eslint/eslint-plugin": "^4.26.0",
    "@typescript-eslint/parser": "^4.26.0",
    "chai": "^4.3.4",
    "cross-env": "^7.0.3",
<<<<<<< HEAD
    "dd-trace": "^2.5.0",
=======
    "dd-trace": "^2.6.0",
>>>>>>> efa7adb9
    "eslint": "^7.25.0",
    "eslint-config-prettier": "^8.3.0",
    "eslint-plugin-json": "^3.0.0",
    "eslint-plugin-prettier": "^3.4.0",
    "ethereum-waffle": "^3.3.0",
    "ethers": "^5.6.5",
    "ethlint": "^1.2.5",
    "hardhat": "^2.9.0",
    "hardhat-deploy": "^0.9.6",
    "hardhat-deploy-ethers": "^0.3.0-beta.13",
    "hardhat-gas-reporter": "^1.0.8",
    "hardhat-interface-generator": "0.0.6",
    "hardhat-spdx-license-identifier": "^2.0.3",
    "husky": "^6.0.0",
    "lint-staged": "^11.0.0",
    "mocha": "^9.2.1",
    "prettier": "^2.3.0",
    "prettier-plugin-solidity": "^1.0.0-beta.11",
    "shelljs": "^0.8.4",
    "sinon": "^13.0.1",
    "sol-merger": "^3.1.0",
    "solhint": "^3.3.6",
    "solhint-plugin-prettier": "0.0.5",
    "solidity-coverage": "^0.7.19",
    "solidity-docgen": "^0.6.0-beta.0",
    "ts-generator": "^0.1.1",
    "ts-node": "^10.0.0",
    "typechain": "^5.1.2",
    "typescript": "^4.3.2",
    "typescript-string-operations": "^1.4.1"
  }
}<|MERGE_RESOLUTION|>--- conflicted
+++ resolved
@@ -31,16 +31,11 @@
     "@ethersproject/hardware-wallets": "^5.3.0",
     "@nomiclabs/ethereumjs-vm": "^4.2.2",
     "@openzeppelin/contracts": "3.4.1",
-<<<<<<< HEAD
     "@openzeppelin/contracts-4.3.1": "npm:@openzeppelin/contracts@4.3.1",
     "@openzeppelin/contracts-4.3.1-upgradeable": "npm:@openzeppelin/contracts-upgradeable@4.3.1",
     "@openzeppelin/contracts-4.5.0": "npm:@openzeppelin/contracts@4.5.0",
     "@openzeppelin/contracts-4.5.0-upgradeable": "npm:@openzeppelin/contracts-upgradeable@4.5.0",
     "@openzeppelin/contracts-4.6.0-upgradeable": "npm:@openzeppelin/contracts-upgradeable@4.6.0-rc.0",
-=======
-    "@openzeppelin/contracts-4.3.1": "npm:@openzeppelin/contracts@^4.3.1",
-    "@openzeppelin/contracts-4.5.0": "npm:@openzeppelin/contracts@^4.5.0",
->>>>>>> efa7adb9
     "@openzeppelin/contracts-upgradeable": "^3.4.1",
     "@openzeppelin/contracts-upgradeable-4.5.0": "npm:@openzeppelin/contracts-upgradeable@^4.5.0",
     "@tenderly/hardhat-tenderly": "^1.0.12",
@@ -72,11 +67,7 @@
     "@typescript-eslint/parser": "^4.26.0",
     "chai": "^4.3.4",
     "cross-env": "^7.0.3",
-<<<<<<< HEAD
-    "dd-trace": "^2.5.0",
-=======
     "dd-trace": "^2.6.0",
->>>>>>> efa7adb9
     "eslint": "^7.25.0",
     "eslint-config-prettier": "^8.3.0",
     "eslint-plugin-json": "^3.0.0",
