import { HardhatRuntimeEnvironment } from "hardhat/types"
import { DeployFunction } from "hardhat-deploy/types"
import { CHAIN_ID } from "../utils/network"

const func: DeployFunction = async function (hre: HardhatRuntimeEnvironment) {
  const { deployments, getNamedAccounts, getChainId } = hre
  const { deploy, get, execute, getOrNull, log, save } = deployments
  const { deployer } = await getNamedAccounts()

<<<<<<< HEAD
  if (
    (await getChainId()) != CHAIN_ID.MOONRIVER) {
  if ((await getOrNull("nUSD")) == null) {
    const receipt = await execute(
      "SynapseERC20Factory",
      { from: deployer, log: true },
      "deploy",
      (
        await get("SynapseERC20")
      ).address,
      "nUSD",
      "nUSD",
      "18",
      (
        await get("DevMultisig")
      ).address,
    )
=======
  // if ((await getOrNull("nUSD")) == null) {
  //   const receipt = await execute(
  //     "SynapseERC20Factory",
  //     { from: deployer, log: true },
  //     "deploy",
  //     (
  //       await get("SynapseERC20")
  //     ).address,
  //     "nUSD",
  //     "nUSD",
  //     "18",
  //     (
  //       await get("DevMultisig")
  //     ).address,
  //   )
>>>>>>> 62a555b6

  //   const newTokenEvent = receipt?.events?.find(
  //     (e: any) => e["event"] == "SynapseERC20Created",
  //   )
  //   const tokenAddress = newTokenEvent["args"]["contractAddress"]
  //   log(`deployed nUSD token at ${tokenAddress}`)

  //   await save("nUSD", {
  //     abi: (await get("SynapseToken")).abi, // Generic ERC20 ABI
  //     address: tokenAddress,
  //   })
  // }
}
}

export default func
func.tags = ["SynapseERC20Factory"]<|MERGE_RESOLUTION|>--- conflicted
+++ resolved
@@ -7,7 +7,6 @@
   const { deploy, get, execute, getOrNull, log, save } = deployments
   const { deployer } = await getNamedAccounts()
 
-<<<<<<< HEAD
   if (
     (await getChainId()) != CHAIN_ID.MOONRIVER) {
   if ((await getOrNull("nUSD")) == null) {
@@ -25,23 +24,6 @@
         await get("DevMultisig")
       ).address,
     )
-=======
-  // if ((await getOrNull("nUSD")) == null) {
-  //   const receipt = await execute(
-  //     "SynapseERC20Factory",
-  //     { from: deployer, log: true },
-  //     "deploy",
-  //     (
-  //       await get("SynapseERC20")
-  //     ).address,
-  //     "nUSD",
-  //     "nUSD",
-  //     "18",
-  //     (
-  //       await get("DevMultisig")
-  //     ).address,
-  //   )
->>>>>>> 62a555b6
 
   //   const newTokenEvent = receipt?.events?.find(
   //     (e: any) => e["event"] == "SynapseERC20Created",
