import { HardhatRuntimeEnvironment } from "hardhat/types";
import { DeployFunction } from "hardhat-deploy/types";
import { CHAIN_ID } from "../utils/network";
import { includes } from "lodash";

const func: DeployFunction = async function (hre: HardhatRuntimeEnvironment) {
  const { deployments, getNamedAccounts, getChainId } = hre;
  const { deploy, get, execute, getOrNull, log, save } = deployments;
  const { deployer } = await getNamedAccounts();

<<<<<<< HEAD

  if (includes([CHAIN_ID.FANTOM, CHAIN_ID.POLYGON, CHAIN_ID.ARBITRUM, CHAIN_ID.AVALANCHE, CHAIN_ID.MOONRIVER, CHAIN_ID.HARMONY, CHAIN_ID.METIS], await getChainId())) {
=======
  if (
    includes(
      [
        CHAIN_ID.FANTOM,
        CHAIN_ID.POLYGON,
        CHAIN_ID.ARBITRUM,
        CHAIN_ID.AVALANCHE,
        CHAIN_ID.MOONRIVER,
        CHAIN_ID.HARMONY,
      ],
      await getChainId()
    )
  ) {
>>>>>>> 6ef11d15
    if ((await getOrNull("synFRAX")) == null) {
      const receipt = await execute(
        "SynapseERC20Factory",
        { from: deployer, log: true },
        "deploy",
        (
          await get("SynapseERC20")
        ).address,
        "Synapse FRAX",
        "synFRAX",
        "18",
        deployer
        // (
        //   await get("DevMultisig")
        // ).address,
      );

      const newTokenEvent = receipt?.events?.find((e: any) => e["event"] == "SynapseERC20Created");
      const tokenAddress = newTokenEvent["args"]["contractAddress"];
      log(`deployed synFRAX token at ${tokenAddress}`);

      await save("synFRAX", {
        abi: (await get("SynapseERC20")).abi, // Generic ERC20 ABI
        address: tokenAddress,
      });

      await execute(
        "synFRAX",
        { from: deployer, log: true },
        "grantRole",
        "0x9f2df0fed2c77648de5860a4cc508cd0818c85b8b8a1ab4ceeef8d981c8956a6",
        (
          await get("SynapseBridge")
        ).address
      );

      await execute(
        "synFRAX",
        { from: deployer, log: true },
        "grantRole",
        "0x0000000000000000000000000000000000000000000000000000000000000000",
        (
          await get("DevMultisig")
        ).address
      );

      await execute(
        "synFRAX",
        { from: deployer, log: true },
        "renounceRole",
        "0x0000000000000000000000000000000000000000000000000000000000000000",
        deployer
      );
    }
  }
};

export default func;
func.tags = ["synFRAX"];<|MERGE_RESOLUTION|>--- conflicted
+++ resolved
@@ -8,24 +8,8 @@
   const { deploy, get, execute, getOrNull, log, save } = deployments;
   const { deployer } = await getNamedAccounts();
 
-<<<<<<< HEAD
 
   if (includes([CHAIN_ID.FANTOM, CHAIN_ID.POLYGON, CHAIN_ID.ARBITRUM, CHAIN_ID.AVALANCHE, CHAIN_ID.MOONRIVER, CHAIN_ID.HARMONY, CHAIN_ID.METIS], await getChainId())) {
-=======
-  if (
-    includes(
-      [
-        CHAIN_ID.FANTOM,
-        CHAIN_ID.POLYGON,
-        CHAIN_ID.ARBITRUM,
-        CHAIN_ID.AVALANCHE,
-        CHAIN_ID.MOONRIVER,
-        CHAIN_ID.HARMONY,
-      ],
-      await getChainId()
-    )
-  ) {
->>>>>>> 6ef11d15
     if ((await getOrNull("synFRAX")) == null) {
       const receipt = await execute(
         "SynapseERC20Factory",
