import "@tenderly/hardhat-tenderly"
import "@nomiclabs/hardhat-ethers"
import "@nomiclabs/hardhat-waffle"
import "@nomiclabs/hardhat-web3"
import "@nomiclabs/hardhat-etherscan"
import "@typechain/hardhat"
import "hardhat-gas-reporter"
import "solidity-coverage"
import "hardhat-deploy"
import "hardhat-spdx-license-identifier"
import "hardhat-interface-generator";

import { HardhatUserConfig } from "hardhat/config"
import dotenv from "dotenv"

dotenv.config()

let config: HardhatUserConfig = {
<<<<<<< HEAD
    defaultNetwork: "hardhat",
    networks: {
        hardhat: {
            chainId: 31337,
        },
        coverage: {
            url: "http://127.0.0.1:8555",
        },
        arbitrum: {
            url: "https://arb1.arbitrum.io/rpc",
            gasPrice: 2 * 1000000000,
            // gas: 100000000
        },
        mumbai: {
            url: "https://polygon-mumbai.infura.io/v3/ce8ef4b53e0c45c899ef862be05afd55",
            gasPrice: 2 * 1000000000,
        },
        bsctestnet: {
            url: "https://data-seed-prebsc-1-s1.binance.org:8545",
            gasPrice: 10 * 1000000000,
        },
        testnet: {
            url: "https://eth-ropsten.alchemyapi.io/v2/tmEmzPXw-YAGzFPxNjcYACSGIY8stGs0",
            gasPrice: 2 * 1000000000,
        },
        fantom: {
            url: "https://rpc.ftm.tools/",
        },
        polygonprodtest: {
            url: "https://polygon-mainnet.infura.io/v3/ce8ef4b53e0c45c899ef862be05afd55",
            gasPrice: 6 * 1000000000,
        },
        polygon: {
            url: "https://polygon-mainnet.infura.io/v3/ce8ef4b53e0c45c899ef862be05afd55",
            gasPrice: 40 * 1000000000,
        },
        bsc: {
            url: "https://bsc-dataseed1.defibit.io",
            gasPrice: 6 * 1000000000,
        },
        avalanche: {
            url: "https://api.avax.network/ext/bc/C/rpc",
            // gasPrice: 750 * 1000000000,
        },
        harmony: {
            url: "https://harmony-0-rpc.gateway.pokt.network/",
            gasPrice: 6 * 1000000000,
        },
        boba: {
            url: "https://mainnet.boba.network",
            gas: 10000000,
            gasPrice: 20 * 1000000000,
        },
        moonriver: {
            url: "https://rpc.moonriver.moonbeam.network",
            gasPrice: 10 * 1000000000
        },
        moonbeam: {
            url: "https://rpc.api.moonbeam.network",
        },
        aurora: {
            url: "https://mainnet.aurora.dev",
            gasPrice: 0
        },
        mainnet: {
            url: process.env.ALCHEMY_API || "https://main-light.eth.linkpool.io/",
        },
        optimism: {
            url: "https://mainnet.optimism.io",
            gas: 10000000,
            // gasPrice: 1 * 1000000000,
        },
=======
  defaultNetwork: "hardhat",
  networks: {
    hardhat: {
      chainId: 31337,
    },
    coverage: {
      url: "http://127.0.0.1:8555",
    },
    arbitrum: {
      url: "https://arb1.arbitrum.io/rpc",
      gasPrice: 2 * 1000000000,
      // gas: 100000000
    },
    mumbai: {
      url: "https://polygon-mumbai.infura.io/v3/ce8ef4b53e0c45c899ef862be05afd55",
      gasPrice: 2 * 1000000000,
    },
    bsctestnet: {
      url: "https://data-seed-prebsc-1-s1.binance.org:8545",
      gasPrice: 10 * 1000000000,
    },
    testnet: {
      url: "https://eth-ropsten.alchemyapi.io/v2/tmEmzPXw-YAGzFPxNjcYACSGIY8stGs0",
      gasPrice: 2 * 1000000000,
    },
    fantom: {
      url: "https://rpc.ftm.tools/",
    },
    polygonprodtest: {
      url: "https://polygon-mainnet.infura.io/v3/ce8ef4b53e0c45c899ef862be05afd55",
      gasPrice: 6 * 1000000000,
    },
    polygon: {
      url: "https://polygon-rpc.com",
      gasPrice: 400 * 1000000000,
      gas: 1000000
    },
    bsc: {
      url: "https://bsc-dataseed1.defibit.io",
      gasPrice: 6 * 1000000000,
    },
    avalanche: {
      url: "https://api.avax.network/ext/bc/C/rpc",
      // gasPrice: 750 * 1000000000,
    },
    harmony: {
      url: "https://harmony-0-rpc.gateway.pokt.network/",
    },
    boba: {
      url: "https://mainnet.boba.network",
    },
    moonriver: {
      url: "https://rpc.moonriver.moonbeam.network",
      gasPrice: 10 * 1000000000
    },
    moonbeam: {
      url: "https://rpc.api.moonbeam.network",
    },
    aurora: {
      url: "https://mainnet.aurora.dev",
    },
    metis: {
      url: 'https://andromeda.metis.io/?owner=1088',
    },
    mainnet: {
      url: process.env.ALCHEMY_API || "https://main-light.eth.linkpool.io/",
>>>>>>> bb482385
    },
    paths: {
        artifacts: "./build/artifacts",
        cache: "./build/cache",
    },
    typechain: {
        outDir: "./build/typechain/",
        target: "ethers-v5",
    },
    solidity: {
        compilers: [
            {
                version: "0.6.12",
                settings: {
                    optimizer: {
                        enabled: true,
                        runs: 10000,
                    },
                },
            },
            {
                version: "0.8.0",
            },
            {
                version: "0.8.2",
            },
            {
                version: "0.8.3",
            },
            {
                version: "0.4.24"
            },
        ],
    },
    namedAccounts: {
        deployer: {
            default: 0, // here this will by default take the first account as deployer
            1: 0, // similarly on mainnet it will take the first account as deployer. Note though that depending on how hardhat network are configured, the account 0 on one network can be different than on another
            42161: 0,
        },
        libraryDeployer: {
            default: 0, // use a different account for deploying libraries on the hardhat network
            1: 0, // use the same address as the main deployer on mainnet,
            250: 0,
        },
    },
<<<<<<< HEAD
    gasReporter: {
        currency: "USD",
        gasPrice: 21,
=======
    cronos: {
      url: "https://evm-cronos.crypto.org",
      gasPrice: 5000 * 1000000000
    }
  },
  paths: {
    artifacts: "./build/artifacts",
    cache: "./build/cache",
  },
  typechain: {
    outDir: "./build/typechain/",
    target: "ethers-v5",
  },
  solidity: {
    compilers: [
      {
        version: "0.6.12",
        settings: {
          optimizer: {
            enabled: true,
            runs: 10000,
          },
        },
      },
      {
        version: "0.8.0",
      },
      {
        version: "0.8.2",
      },
      {
        version: "0.8.3",
      },
      {
        version: "0.4.24"
      },
    ],
  },
  namedAccounts: {
    deployer: {
      default: 0, // here this will by default take the first account as deployer
      1: 0, // similarly on mainnet it will take the first account as deployer. Note though that depending on how hardhat network are configured, the account 0 on one network can be different than on another
      42161: 0,
>>>>>>> bb482385
    },
    mocha: {
        timeout: 200000,
    },
    spdxLicenseIdentifier: {
        overwrite: false,
        runOnCompile: true,
    }
}

if (process.env.ETHERSCAN_API) {
    config = { ...config, etherscan: { apiKey: process.env.ETHERSCAN_API } }
}

if (process.env.PRIVATE_KEYS) {
<<<<<<< HEAD
    let PROD_NETWORKS = [
        "arbitrum",
        "bsc",
        "polygon",
        "avalanche",
        "mainnet",
        "fantom",
        "harmony",
        "boba",
        "moonriver",
        "moonbeam",
        "optimism",
        "aurora"
    ]
    Object.keys(config.networks).forEach((network) => {
        if (PROD_NETWORKS.includes(network)) {
            config.networks = {
                ...config.networks,
                [network]: {
                    ...config.networks?.[network],
                    accounts: JSON.parse(process.env.PRIVATE_KEYS),
                },
            }
        }
    })
=======
  let PROD_NETWORKS = [
    "arbitrum",
    "bsc",
    "polygon",
    "avalanche",
    "mainnet",
    "fantom",
    "harmony",
    "boba",
    "moonriver",
    "moonbeam",
    "optimism",
    "aurora",
    "cronos",
    "metis"
  ]
  Object.keys(config.networks).forEach((network) => {
    if (PROD_NETWORKS.includes(network)) {
      config.networks = {
        ...config.networks,
        [network]: {
          ...config.networks?.[network],
          accounts: JSON.parse(process.env.PRIVATE_KEYS),
        },
      }
    }
  })
>>>>>>> bb482385
}

module.exports = config<|MERGE_RESOLUTION|>--- conflicted
+++ resolved
@@ -16,7 +16,6 @@
 dotenv.config()
 
 let config: HardhatUserConfig = {
-<<<<<<< HEAD
     defaultNetwork: "hardhat",
     networks: {
         hardhat: {
@@ -50,8 +49,9 @@
             gasPrice: 6 * 1000000000,
         },
         polygon: {
-            url: "https://polygon-mainnet.infura.io/v3/ce8ef4b53e0c45c899ef862be05afd55",
-            gasPrice: 40 * 1000000000,
+            url: "https://polygon-rpc.com",
+            gasPrice: 400 * 1000000000,
+            gas: 1000000
         },
         bsc: {
             url: "https://bsc-dataseed1.defibit.io",
@@ -63,12 +63,9 @@
         },
         harmony: {
             url: "https://harmony-0-rpc.gateway.pokt.network/",
-            gasPrice: 6 * 1000000000,
         },
         boba: {
             url: "https://mainnet.boba.network",
-            gas: 10000000,
-            gasPrice: 20 * 1000000000,
         },
         moonriver: {
             url: "https://rpc.moonriver.moonbeam.network",
@@ -79,7 +76,9 @@
         },
         aurora: {
             url: "https://mainnet.aurora.dev",
-            gasPrice: 0
+        },
+        metis: {
+            url: 'https://andromeda.metis.io/?owner=1088',
         },
         mainnet: {
             url: process.env.ALCHEMY_API || "https://main-light.eth.linkpool.io/",
@@ -89,74 +88,10 @@
             gas: 10000000,
             // gasPrice: 1 * 1000000000,
         },
-=======
-  defaultNetwork: "hardhat",
-  networks: {
-    hardhat: {
-      chainId: 31337,
-    },
-    coverage: {
-      url: "http://127.0.0.1:8555",
-    },
-    arbitrum: {
-      url: "https://arb1.arbitrum.io/rpc",
-      gasPrice: 2 * 1000000000,
-      // gas: 100000000
-    },
-    mumbai: {
-      url: "https://polygon-mumbai.infura.io/v3/ce8ef4b53e0c45c899ef862be05afd55",
-      gasPrice: 2 * 1000000000,
-    },
-    bsctestnet: {
-      url: "https://data-seed-prebsc-1-s1.binance.org:8545",
-      gasPrice: 10 * 1000000000,
-    },
-    testnet: {
-      url: "https://eth-ropsten.alchemyapi.io/v2/tmEmzPXw-YAGzFPxNjcYACSGIY8stGs0",
-      gasPrice: 2 * 1000000000,
-    },
-    fantom: {
-      url: "https://rpc.ftm.tools/",
-    },
-    polygonprodtest: {
-      url: "https://polygon-mainnet.infura.io/v3/ce8ef4b53e0c45c899ef862be05afd55",
-      gasPrice: 6 * 1000000000,
-    },
-    polygon: {
-      url: "https://polygon-rpc.com",
-      gasPrice: 400 * 1000000000,
-      gas: 1000000
-    },
-    bsc: {
-      url: "https://bsc-dataseed1.defibit.io",
-      gasPrice: 6 * 1000000000,
-    },
-    avalanche: {
-      url: "https://api.avax.network/ext/bc/C/rpc",
-      // gasPrice: 750 * 1000000000,
-    },
-    harmony: {
-      url: "https://harmony-0-rpc.gateway.pokt.network/",
-    },
-    boba: {
-      url: "https://mainnet.boba.network",
-    },
-    moonriver: {
-      url: "https://rpc.moonriver.moonbeam.network",
-      gasPrice: 10 * 1000000000
-    },
-    moonbeam: {
-      url: "https://rpc.api.moonbeam.network",
-    },
-    aurora: {
-      url: "https://mainnet.aurora.dev",
-    },
-    metis: {
-      url: 'https://andromeda.metis.io/?owner=1088',
-    },
-    mainnet: {
-      url: process.env.ALCHEMY_API || "https://main-light.eth.linkpool.io/",
->>>>>>> bb482385
+        cronos: {
+            url: "https://evm-cronos.crypto.org",
+            gasPrice: 5000 * 1000000000
+        }
     },
     paths: {
         artifacts: "./build/artifacts",
@@ -203,55 +138,9 @@
             250: 0,
         },
     },
-<<<<<<< HEAD
     gasReporter: {
         currency: "USD",
         gasPrice: 21,
-=======
-    cronos: {
-      url: "https://evm-cronos.crypto.org",
-      gasPrice: 5000 * 1000000000
-    }
-  },
-  paths: {
-    artifacts: "./build/artifacts",
-    cache: "./build/cache",
-  },
-  typechain: {
-    outDir: "./build/typechain/",
-    target: "ethers-v5",
-  },
-  solidity: {
-    compilers: [
-      {
-        version: "0.6.12",
-        settings: {
-          optimizer: {
-            enabled: true,
-            runs: 10000,
-          },
-        },
-      },
-      {
-        version: "0.8.0",
-      },
-      {
-        version: "0.8.2",
-      },
-      {
-        version: "0.8.3",
-      },
-      {
-        version: "0.4.24"
-      },
-    ],
-  },
-  namedAccounts: {
-    deployer: {
-      default: 0, // here this will by default take the first account as deployer
-      1: 0, // similarly on mainnet it will take the first account as deployer. Note though that depending on how hardhat network are configured, the account 0 on one network can be different than on another
-      42161: 0,
->>>>>>> bb482385
     },
     mocha: {
         timeout: 200000,
@@ -267,7 +156,6 @@
 }
 
 if (process.env.PRIVATE_KEYS) {
-<<<<<<< HEAD
     let PROD_NETWORKS = [
         "arbitrum",
         "bsc",
@@ -280,7 +168,9 @@
         "moonriver",
         "moonbeam",
         "optimism",
-        "aurora"
+        "aurora",
+        "cronos",
+        "metis"
     ]
     Object.keys(config.networks).forEach((network) => {
         if (PROD_NETWORKS.includes(network)) {
@@ -293,35 +183,6 @@
             }
         }
     })
-=======
-  let PROD_NETWORKS = [
-    "arbitrum",
-    "bsc",
-    "polygon",
-    "avalanche",
-    "mainnet",
-    "fantom",
-    "harmony",
-    "boba",
-    "moonriver",
-    "moonbeam",
-    "optimism",
-    "aurora",
-    "cronos",
-    "metis"
-  ]
-  Object.keys(config.networks).forEach((network) => {
-    if (PROD_NETWORKS.includes(network)) {
-      config.networks = {
-        ...config.networks,
-        [network]: {
-          ...config.networks?.[network],
-          accounts: JSON.parse(process.env.PRIVATE_KEYS),
-        },
-      }
-    }
-  })
->>>>>>> bb482385
 }
 
 module.exports = config