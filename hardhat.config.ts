import "@tenderly/hardhat-tenderly";
import "@nomiclabs/hardhat-ethers";
import "@nomiclabs/hardhat-waffle";
import "@nomiclabs/hardhat-web3";
import "@nomiclabs/hardhat-etherscan";
import "@typechain/hardhat";
import "hardhat-gas-reporter";
import "solidity-coverage";
import "hardhat-deploy";
import "hardhat-spdx-license-identifier";
import "hardhat-interface-generator";
import "@primitivefi/hardhat-dodoc";
import "hardhat-deploy-ethers";

import { HardhatUserConfig } from "hardhat/config";
import dotenv from "dotenv";

dotenv.config();

let config: HardhatUserConfig = {
  defaultNetwork: "hardhat",
  networks: {
    hardhat: {
      chainId: 31337,
    },
    coverage: {
      url: "http://127.0.0.1:8555",
    },
    arbitrum: {
      url: "https://arb1.arbitrum.io/rpc",
      gasPrice: 2 * 1000000000,
      // gas: 100000000
    },
    mumbai: {
      url: "https://polygon-mumbai.infura.io/v3/ce8ef4b53e0c45c899ef862be05afd55",
      gasPrice: 2 * 1000000000,
    },
    bsctestnet: {
      url: "https://data-seed-prebsc-1-s1.binance.org:8545",
      gasPrice: 10 * 1000000000,
    },
    testnet: {
      url: "https://eth-ropsten.alchemyapi.io/v2/tmEmzPXw-YAGzFPxNjcYACSGIY8stGs0",
      gasPrice: 2 * 1000000000,
    },
    fantom: {
      url: "https://rpc.ftm.tools/",
    },
    polygonprodtest: {
      url: "https://polygon-mainnet.infura.io/v3/ce8ef4b53e0c45c899ef862be05afd55",
      gasPrice: 6 * 1000000000,
    },
    dogechain: {
      url: "https://rpc-us.dogechain.dog/",
    },
    polygon: {
      url: "https://polygon-rpc.com",
      gasPrice: 400 * 1000000000,
      gas: 1000000,
    },
    bsc: {
      url: "https://bsc-dataseed1.defibit.io",
      gasPrice: 6 * 1000000000,
    },
    avalanche: {
      url: "https://api.avax.network/ext/bc/C/rpc",
      gasPrice: 200 * 1000000000,
    },
    harmony: {
      url: "https://a.api.s0.t.hmny.io/",
    },
    harmony_testnet: {
      url: "https://api.s0.b.hmny.io",
    },
    boba: {
      url: "https://mainnet.boba.network",
    },
    moonriver: {
      url: "https://rpc.moonriver.moonbeam.network",
      gasPrice: 10 * 1000000000,
    },
    moonbeam: {
      url: "https://rpc.api.moonbeam.network",
    },
    aurora: {
      url: "https://mainnet.aurora.dev",
    },
    metis: {
      url: "https://andromeda.metis.io/?owner=1088",
    },
    dfk: {
      url: "https://subnets.avax.network/defi-kingdoms/dfk-chain/rpc",
      gas: 1000000,
    },
    dfk_testnet: {
      url: "https://subnets.avax.network/defi-kingdoms/dfk-chain-testnet/rpc	",
    },
    mainnet: {
      url: process.env.ALCHEMY_API || "https://main-light.eth.linkpool.io/",
    },
    fuji: {
      url: "https://api.avax-test.network/ext/bc/C/rpc",
    },
    goerli: {
      url: "https://rpc.goerli.mudit.blog/",
    },
    optimism: {
      url: "https://mainnet.optimism.io",
      gas: 10000000,
      // gasPrice: 1 * 1000000000,
    },
    cronos: {
      url: "https://evm-cronos.crypto.org",
      gasPrice: 5000 * 1000000000,
    },
    klatyn: {
<<<<<<< HEAD
      url: "https://klaytn02.fandom.finance",
=======
      url: "https://cypress.chain.thebifrost.io/",
>>>>>>> ab1bb0c2
      gasPrice: 250 * 1000000000,
    },
    canto: {
      url: "https://canto.slingshot.finance",
    },
  },
  paths: {
    artifacts: "./build/artifacts",
    cache: "./build/cache",
  },
  typechain: {
    outDir: "./build/typechain/",
    target: "ethers-v5",
  },
  dodoc: {
    // skip doc generation on ci
    runOnCompile: process.env.CI == "",
    debugMode: false,
    // pre solidity 5 breaks docgen
    exclude: ["MultisigWallet", "WETH9"],
    // More options...
  },
  solidity: {
    compilers: [
      {
        version: "0.6.12",
        settings: {
          optimizer: {
            enabled: true,
            runs: 10000,
          },
        },
      },
      {
        version: "0.8.0",
      },
      {
        version: "0.8.2",
      },
      {
        version: "0.8.3",
      },
      {
        version: "0.4.25",
      },
      {
        version: "0.4.24",
      },
      {
        version: "0.8.13",
        settings: {
          optimizer: {
            enabled: true,
            runs: 5000000, // see: https://github.com/ethereum/solidity/issues/5394#issue-379536332
          },
        },
      },
    ],
  },
  namedAccounts: {
    deployer: {
      default: 0, // here this will by default take the first account as deployer
      1: 0, // similarly on mainnet it will take the first account as deployer. Note though that depending on how hardhat network are configured, the account 0 on one network can be different than on another
      42161: 0,
      53935: 3,
      335: 3,
    },
    libraryDeployer: {
      default: 0, // use a different account for deploying libraries on the hardhat network
      1: 0, // use the same address as the main deployer on mainnet,
      250: 0,
    },
  },
  gasReporter: {
    currency: "USD",
    gasPrice: 21,
  },
  mocha: {
    timeout: 200000,
    require: ["dd-trace/ci/init"],
  },
  spdxLicenseIdentifier: {
    overwrite: false,
    runOnCompile: true,
  },
};

if (process.env.ETHERSCAN_API) {
  config = { ...config, etherscan: { apiKey: process.env.ETHERSCAN_API } };
}

if (process.env.PRIVATE_KEYS) {
  let PROD_NETWORKS = [
    "arbitrum",
    "bsc",
    "polygon",
    "avalanche",
    "mainnet",
    "fantom",
    "harmony",
    "boba",
    "moonriver",
    "moonbeam",
    "optimism",
    "aurora",
    "cronos",
    "metis",
    "dfk",
    "dfk_testnet",
    "harmony_testnet",
    "fuji",
    "goerli",
    "klatyn",
    "canto",
    "dogechain",
  ];
  Object.keys(config.networks).forEach((network) => {
    if (PROD_NETWORKS.includes(network)) {
      config.networks = {
        ...config.networks,
        [network]: {
          ...config.networks?.[network],
          accounts: JSON.parse(process.env.PRIVATE_KEYS),
        },
      };
    }
  });
}

module.exports = config;<|MERGE_RESOLUTION|>--- conflicted
+++ resolved
@@ -114,11 +114,7 @@
       gasPrice: 5000 * 1000000000,
     },
     klatyn: {
-<<<<<<< HEAD
-      url: "https://klaytn02.fandom.finance",
-=======
       url: "https://cypress.chain.thebifrost.io/",
->>>>>>> ab1bb0c2
       gasPrice: 250 * 1000000000,
     },
     canto: {
