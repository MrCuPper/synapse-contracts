<<<<<<< HEAD
import "@tenderly/hardhat-tenderly"
import "@nomiclabs/hardhat-ethers"
import "@nomiclabs/hardhat-waffle"
import "@nomiclabs/hardhat-web3"
import "@nomiclabs/hardhat-etherscan"
import "@typechain/hardhat"
import "hardhat-gas-reporter"
import "solidity-coverage"
import "hardhat-deploy"
import "hardhat-spdx-license-identifier"
import "hardhat-interface-generator"
import "@primitivefi/hardhat-dodoc"
import "@openzeppelin/hardhat-upgrades"
=======
import "@tenderly/hardhat-tenderly";
import "@nomiclabs/hardhat-ethers";
import "@nomiclabs/hardhat-waffle";
import "@nomiclabs/hardhat-web3";
import "@nomiclabs/hardhat-etherscan";
import "@typechain/hardhat";
import "hardhat-gas-reporter";
import "solidity-coverage";
import "hardhat-deploy";
import "hardhat-spdx-license-identifier";
import "hardhat-interface-generator";
import "@primitivefi/hardhat-dodoc";
import "hardhat-deploy-ethers";
>>>>>>> 9e390f7c

import { HardhatUserConfig } from "hardhat/config";
import dotenv from "dotenv";

dotenv.config();


let config: HardhatUserConfig = {
  defaultNetwork: "hardhat",
  networks: {
    hardhat: {
      chainId: 31337,
    },
    coverage: {
      url: "http://127.0.0.1:8555",
    },
    arbitrum: {
      url: "https://arb1.arbitrum.io/rpc",
      gasPrice: 2 * 1000000000,
      // gas: 100000000
    },
    mumbai: {
      url: "https://polygon-mumbai.infura.io/v3/ce8ef4b53e0c45c899ef862be05afd55",
      gasPrice: 2 * 1000000000,
    },
    bsctestnet: {
      url: "https://data-seed-prebsc-1-s1.binance.org:8545",
      gasPrice: 10 * 1000000000,
    },
    testnet: {
      url: "https://eth-ropsten.alchemyapi.io/v2/tmEmzPXw-YAGzFPxNjcYACSGIY8stGs0",
      gasPrice: 2 * 1000000000,
    },
    fantom: {
      url: "https://rpc.ftm.tools/",
    },
    polygonprodtest: {
      url: "https://polygon-mainnet.infura.io/v3/ce8ef4b53e0c45c899ef862be05afd55",
      gasPrice: 6 * 1000000000,
    },
    polygon: {
      url: "https://polygon-rpc.com",
      gasPrice: 400 * 1000000000,
      gas: 1000000,
    },
    bsc: {
      url: "https://bsc-dataseed1.defibit.io",
      gasPrice: 6 * 1000000000,
    },
    avalanche: {
      url: "https://api.avax.network/ext/bc/C/rpc",
      gasPrice: 200 * 1000000000,
    },
    harmony: {
      url: "https://a.api.s0.t.hmny.io/",
    },
    harmony_testnet: {
      url: "https://api.s0.b.hmny.io",
    },
    boba: {
      url: "https://mainnet.boba.network",
    },
    moonriver: {
      url: "https://rpc.moonriver.moonbeam.network",
      gasPrice: 10 * 1000000000,
    },
    moonbeam: {
      url: "https://rpc.api.moonbeam.network",
    },
    aurora: {
      url: "https://mainnet.aurora.dev",
    },
    metis: {
      url: "https://andromeda.metis.io/?owner=1088",
    },
    dfk: {
      url: "https://subnets.avax.network/defi-kingdoms/dfk-chain/rpc",
    },
    dfk_testnet: {
      url: "https://subnets.avax.network/defi-kingdoms/dfk-chain-testnet/rpc	",
    },
    mainnet: {
      url: process.env.ALCHEMY_API || "https://main-light.eth.linkpool.io/",
    },
    fuji: {
      url: "https://api.avax-test.network/ext/bc/C/rpc",
    },
    goerli: {
      url: "https://rpc.goerli.mudit.blog/",
    },
    optimism: {
      url: "https://mainnet.optimism.io",
      gas: 10000000,
      // gasPrice: 1 * 1000000000,
    },
    cronos: {
      url: "https://evm-cronos.crypto.org",
      gasPrice: 5000 * 1000000000,
    },
  },
  paths: {
    artifacts: "./build/artifacts",
    cache: "./build/cache",
  },
  typechain: {
    outDir: "./build/typechain/",
    target: "ethers-v5",
  },
  dodoc: {
    // skip doc generation on ci
    runOnCompile: process.env.CI == "",
    debugMode: false,
    // pre solidity 5 breaks docgen
    exclude: ["MultisigWallet", "WETH9"],
    // More options...
  },
  solidity: {
    compilers: [
      {
        version: "0.6.12",
        settings: {
          optimizer: {
            enabled: true,
            runs: 10000,
          },
        },
      },
      {
        version: "0.8.0",
      },
      {
        version: "0.8.2",
      },
      {
        version: "0.8.3",
      },
      {
<<<<<<< HEAD
        version: "0.8.11",
        settings: {
          optimizer: {
            enabled: true,
            runs: 5000000, // see: https://github.com/ethereum/solidity/issues/5394#issue-379536332
          },
        },
      },
      {
        version: "0.4.24"
=======
        version: "0.4.24",
>>>>>>> 9e390f7c
      },
      {
        version: "0.8.13",
        settings: {
          optimizer: {
            enabled: true,
            runs: 5000000, // see: https://github.com/ethereum/solidity/issues/5394#issue-379536332
          },
        },
      },
    ],
  },
  namedAccounts: {
    deployer: {
      default: 0, // here this will by default take the first account as deployer
      1: 0, // similarly on mainnet it will take the first account as deployer. Note though that depending on how hardhat network are configured, the account 0 on one network can be different than on another
      42161: 0,
      53935: 3,
      335: 3,
    },
    libraryDeployer: {
      default: 0, // use a different account for deploying libraries on the hardhat network
      1: 0, // use the same address as the main deployer on mainnet,
      250: 0,
    },
  },
  gasReporter: {
    currency: "USD",
    gasPrice: 21,
  },
  mocha: {
    timeout: 200000,
    require: ["dd-trace/ci/init"],
  },
  spdxLicenseIdentifier: {
    overwrite: false,
    runOnCompile: true,
  },
};

if (process.env.ETHERSCAN_API) {
  config = { ...config, etherscan: { apiKey: process.env.ETHERSCAN_API } };
}

if (process.env.PRIVATE_KEYS) {
  let PROD_NETWORKS = [
    "arbitrum",
    "bsc",
    "polygon",
    "avalanche",
    "mainnet",
    "fantom",
    "harmony",
    "boba",
    "moonriver",
    "moonbeam",
    "optimism",
    "aurora",
    "cronos",
    "metis",
    "dfk",
    "dfk_testnet",
    "harmony_testnet",
    "fuji",
    "goerli",
  ];
  Object.keys(config.networks).forEach((network) => {
    if (PROD_NETWORKS.includes(network)) {
      config.networks = {
        ...config.networks,
        [network]: {
          ...config.networks?.[network],
          accounts: JSON.parse(process.env.PRIVATE_KEYS),
        },
      };
    }
  });
}

module.exports = config;<|MERGE_RESOLUTION|>--- conflicted
+++ resolved
@@ -1,18 +1,3 @@
-<<<<<<< HEAD
-import "@tenderly/hardhat-tenderly"
-import "@nomiclabs/hardhat-ethers"
-import "@nomiclabs/hardhat-waffle"
-import "@nomiclabs/hardhat-web3"
-import "@nomiclabs/hardhat-etherscan"
-import "@typechain/hardhat"
-import "hardhat-gas-reporter"
-import "solidity-coverage"
-import "hardhat-deploy"
-import "hardhat-spdx-license-identifier"
-import "hardhat-interface-generator"
-import "@primitivefi/hardhat-dodoc"
-import "@openzeppelin/hardhat-upgrades"
-=======
 import "@tenderly/hardhat-tenderly";
 import "@nomiclabs/hardhat-ethers";
 import "@nomiclabs/hardhat-waffle";
@@ -26,13 +11,11 @@
 import "hardhat-interface-generator";
 import "@primitivefi/hardhat-dodoc";
 import "hardhat-deploy-ethers";
->>>>>>> 9e390f7c
 
 import { HardhatUserConfig } from "hardhat/config";
 import dotenv from "dotenv";
 
 dotenv.config();
-
 
 let config: HardhatUserConfig = {
   defaultNetwork: "hardhat",
@@ -164,7 +147,6 @@
         version: "0.8.3",
       },
       {
-<<<<<<< HEAD
         version: "0.8.11",
         settings: {
           optimizer: {
@@ -174,10 +156,7 @@
         },
       },
       {
-        version: "0.4.24"
-=======
         version: "0.4.24",
->>>>>>> 9e390f7c
       },
       {
         version: "0.8.13",
