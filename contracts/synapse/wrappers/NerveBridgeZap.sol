--- conflicted
+++ resolved
@@ -176,18 +176,9 @@
     uint256 chainId,
     IERC20 token,
     uint256 amount
-<<<<<<< HEAD
-    ) external {
-      token.safeTransferFrom(
-          msg.sender,
-          address(this),
-          amount
-        );
-=======
     ) public {
       token.safeTransferFrom(msg.sender, address(this), amount);
 
->>>>>>> b9cdc305
       if (token.allowance(address(this), address(synapseBridge)) < amount) {
         token.safeApprove(address(synapseBridge), MAX_UINT256);
       }
@@ -214,18 +205,9 @@
     uint8 tokenIndexTo,
     uint256 minDy,
     uint256 deadline
-<<<<<<< HEAD
-  ) external {
-     token.safeTransferFrom(
-          msg.sender,
-          address(this),
-          amount
-        );
-=======
   ) public {
       token.safeTransferFrom(msg.sender, address(this), amount);
       
->>>>>>> b9cdc305
       if (token.allowance(address(this), address(synapseBridge)) < amount) {
         token.safeApprove(address(synapseBridge), MAX_UINT256);
       }
